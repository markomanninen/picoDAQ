#!/usr/bin/env python3
# -*- coding: utf-8 -*-
# script runDataLogger.py
'''
This script reads samples from PicoScope and display averages as voltage history

Usage: ./runDataLogger.py [<Oscilloscpope_config>.yaml Interval]
'''

from __future__ import print_function, division, unicode_literals
from __future__ import absolute_import

import sys, time, yaml, numpy as np, threading, multiprocessing as mp

# import relevant pieces from picodaqa
import picodaqa.picoConfig
from picodaqa.mpDataLogger import mpDataLogger
from picodaqa.read_config import read_yaml_configuration,\
                                 read_yaml_configuration_with_argv
from functions import stop_processes, threaded_keyboard_input

def kbdInput(cmdQ, info_text):
  queued_input = threaded_keyboard_input(cmdQ)
  # active state comes from the main function
  while ACTIVE:
    queued_input(info_text)

if __name__ == "__main__": # - - - - - - - - - - - - - - - - - - - - - -

  print('\n*==* script ' + sys.argv[0] + ' running \n')

  PSconfDict = read_yaml_configuration_with_argv('PSdataLogger.yaml')

  interval = 0.2
  if len(sys.argv) == 3:
    interval = float(sys.argv[2])
    if interval < 0.05:
      print(" !!! read-out intervals < 0.05 s not reliable, setting to 0.05 s")
      interval = 0.05

<<<<<<< HEAD
  if interval < 0.05:
    print(" !!! read-out intervals < 0.05 s not reliable, setting to 0.05 s")
    interval = 0.05

  # read scope configuration file
  print('    Device configuration from file ' + PSconfFile)
  try:
    with open(PSconfFile) as f:
      PSconfDict=yaml.load(f, Loader = yaml.FullLoader)
  except:
    print('     failed to read scope configuration file ' + PSconfFile)
    exit(1)

# configure and initialize PicoScope
  PSconf=picodaqa.picoConfig.PSconfig(PSconfDict)
=======
  # configure and initialize PicoScope
  PSconf = picodaqa.picoConfig.PSconfig(PSconfDict)
>>>>>>> 56c5312b
  PSconf.init()

  # copy some of the important configuration variables
  NChannels = PSconf.NChannels # number of channels in use
  TSampling = PSconf.TSampling # sampling interval
  NSamples  = PSconf.NSamples  # number of samples
  buf = np.zeros( (NChannels, NSamples) ) # data buffer for PicoScope driver

  thrds = []
  procs = []
  deltaT = interval * 1000 # minimal time between figure updates in ms
  cmdQ = mp.Queue(1) # queue for command input
  DLmpQ = mp.Queue(1) # queue for data transfer to sub-process

  procs.append(mp.Process(name = 'DataLogger', target = mpDataLogger,
               args = (DLmpQ, PSconf.OscConfDict, deltaT,  '(Volt)', cmdQ) ) )
#                      queue  configuration       interval name      queue

  thrds.append(threading.Thread(name = 'kbdInput', target = kbdInput,
               args = (cmdQ, 'type -> P(ause), R(esume), E(nd) or s(ave) + <ret> ') ) )
#                      queue info_text

  # start subprocess(es)
  for prc in procs:
    prc.deamon = True
    prc.start()
    print(' -> starting process ', prc.name, ' PID=', prc.pid)
    sig = np.zeros(NChannels)

  ACTIVE = True # thread(s) active
  # start threads
  for thrd in thrds:
    print(' -> starting thread ', thrd.name)
    thrd.deamon = True
    thrd.start()

  DAQ_ACTIVE = True # Data Acquistion active
  cnt = 0
  # LOOP
  try:
    while True:
      if DAQ_ACTIVE:
        cnt += 1
        PSconf.acquireData(buf) # read data from PicoScope
        for i, b in enumerate(buf): # process data
          # sig[i] = np.sqrt (np.inner(b, b) / NSamples) # eff. Voltage
          sig[i] = b.sum() / NSamples # average
        DLmpQ.put(sig)
      # check for keboard input
      if not cmdQ.empty():
        cmd = cmdQ.get()
        if cmd == 'E': # E(nd)
          DLmpQ.put(None) # send empty "end" event
          print('\n' + sys.argv[0] + ': End command recieved - closing down')
          ACTIVE = False
          break
        elif cmd == 'P': # P(ause)
          DAQ_ACTIVE = False
        elif cmd == 'R': # R(esume)
          DAQ_ACTIVE = True
        elif cmd == 's': # s(ave)
          DAQ_ACTIVE = False
          ACTIVE = False
          print('\n storing data to file, ending')
          pass # to be implemented ...
          break

  except KeyboardInterrupt:
     print(sys.argv[0] + ': keyboard interrupt - closing down ...')
     DAQ_ACTIVE = False
     ACTIVE = False

  finally:
    PSconf.closeDevice() # close down hardware device
    time.sleep(1.)
    stop_processes(procs) # stop all sub-processes in list
    print('*==* ' + sys.argv[0] + ': normal end \n')<|MERGE_RESOLUTION|>--- conflicted
+++ resolved
@@ -38,26 +38,8 @@
       print(" !!! read-out intervals < 0.05 s not reliable, setting to 0.05 s")
       interval = 0.05
 
-<<<<<<< HEAD
-  if interval < 0.05:
-    print(" !!! read-out intervals < 0.05 s not reliable, setting to 0.05 s")
-    interval = 0.05
-
-  # read scope configuration file
-  print('    Device configuration from file ' + PSconfFile)
-  try:
-    with open(PSconfFile) as f:
-      PSconfDict=yaml.load(f, Loader = yaml.FullLoader)
-  except:
-    print('     failed to read scope configuration file ' + PSconfFile)
-    exit(1)
-
-# configure and initialize PicoScope
-  PSconf=picodaqa.picoConfig.PSconfig(PSconfDict)
-=======
   # configure and initialize PicoScope
   PSconf = picodaqa.picoConfig.PSconfig(PSconfDict)
->>>>>>> 56c5312b
   PSconf.init()
 
   # copy some of the important configuration variables
